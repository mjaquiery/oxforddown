--- conflicted
+++ resolved
@@ -64,23 +64,9 @@
 
 -   [R](https://cran.rstudio.com) and [RStudio version 1.2 or higher](https://www.rstudio.com/products/rstudio/download/#download)
 
-<<<<<<< HEAD
 -   The R packages `rmarkdown`, `bookdown`, `tidyverse`, `kableExtra`, and `here`
 
 -   a LaTeX installation
-=======
-I am in the process of updating the tutorial videos to v3 - I've marked below which ones are yet to be updated (they are still informative), and crossed out the ones that are now longer useful:
-
-- [Part 1: Building the entire thesis](https://youtu.be/LBHxcuCMjnk)
-- [Part 2: Building a single chapter](https://youtu.be/8vcO252Us6g)
-- [(NOT UPDATED) Part 3: Understanding the file structure](https://www.youtube.com/watch?v=jafgJobOgpc)
-- [(NOT UPDATED) Part 4: A walk-through example of creating your thesis](https://www.youtube.com/watch?v=uWpinaVSZ6Q)
-- [~~Part 5: The content included in index.Rmd (or: why the introduction chapter is special)~~](https://www.youtube.com/watch?v=FPlwCj5ZH8M)
-- [(NOT UPDATED) Part 6: Adjusting the order of chapters](https://www.youtube.com/watch?v=-0M3TuDnu7Y)
-- [(NOT UPDATED) Part 7: \_bookdown.yml: Adjusting build settings](https://www.youtube.com/watch?v=jXYfC8RXTvg)
-- [~~Part 8: Makefile: Adjusting build settings~~](https://www.youtube.com/watch?v=L6mV8z32RfE)
-- [(NOT UPDATED) Part 9: The LaTeX templates](https://www.youtube.com/watch?v=o2fd_O1On7g)
->>>>>>> f56bb293
 
     -   Option 1: Use [TinyTeX](https://yihui.name/tinytex/) (a minimal LaTeX installation intended for use with R Markdown)
 
@@ -127,19 +113,18 @@
 
 ### Video tutorials
 
-NOTE: 1) as per v3.0, you build the entire thesis by knitting **index.Rmd** - the Makefile has been replaced by **scripts_and_filters/knit-functions.R** 2) as per v2.0, the introduction chapter no longer needs to be named \_introduction.Rmd
-
-Keeping these changes in mind, the videos should still be informative:
-
--   [Part 1: Building the entire thesis](https://www.youtube.com/watch?v=Yf1W1BBS9cU)
--   [Part 2: Building a single chapter](https://www.youtube.com/watch?v=-EJfCA3VA-I)
--   [Part 3: Understanding the file structure](https://www.youtube.com/watch?v=jafgJobOgpc)
--   [Part 4: A walk-through example of creating your thesis](https://www.youtube.com/watch?v=uWpinaVSZ6Q)
--   [Part 5: The content included in index.Rmd (or: why the introduction chapter is special)](https://www.youtube.com/watch?v=FPlwCj5ZH8M)
--   [Part 6: Adjusting the order of chapters](https://www.youtube.com/watch?v=-0M3TuDnu7Y)
--   [Part 7: \_bookdown.yml: Adjusting build settings](https://www.youtube.com/watch?v=jXYfC8RXTvg)
--   [Part 8: Makefile: Adjusting build settings](https://www.youtube.com/watch?v=L6mV8z32RfE)
--   [Part 9: The LaTeX templates](https://www.youtube.com/watch?v=o2fd_O1On7g)
+I am in the process of updating the tutorial videos to v3 - I've marked below which ones are yet to be updated (they are still informative), and crossed out the ones that are now longer useful:
+
+- [Part 1: Building the entire thesis](https://youtu.be/LBHxcuCMjnk)
+- [Part 2: Building a single chapter](https://youtu.be/8vcO252Us6g)
+- [(NOT UPDATED) Part 3: Understanding the file structure](https://www.youtube.com/watch?v=jafgJobOgpc)
+- [(NOT UPDATED) Part 4: A walk-through example of creating your thesis](https://www.youtube.com/watch?v=uWpinaVSZ6Q)
+- [~~Part 5: The content included in index.Rmd (or: why the introduction chapter is special)~~](https://www.youtube.com/watch?v=FPlwCj5ZH8M)
+- [(NOT UPDATED) Part 6: Adjusting the order of chapters](https://www.youtube.com/watch?v=-0M3TuDnu7Y)
+- [(NOT UPDATED) Part 7: \_bookdown.yml: Adjusting build settings](https://www.youtube.com/watch?v=jXYfC8RXTvg)
+- [~~Part 8: Makefile: Adjusting build settings~~](https://www.youtube.com/watch?v=L6mV8z32RfE)
+- [(NOT UPDATED) Part 9: The LaTeX templates](https://www.youtube.com/watch?v=o2fd_O1On7g)
+
 
 ### Writing your thesis
 
