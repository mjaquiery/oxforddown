%%%%%%%%%%%%%%%%%%%%%%%%%%%%%%%%%%%%%%%%%%%%%%%%%%%%%%%%%%%%%%%
%% BRIEF VERSION OF OXFORD THESIS TEMPLATE FOR CHAPTER PREVIEWS

%%%%% CHOOSE PAGE LAYOUT
% format for PDF output (ie equal margins, no extra blank pages):
\documentclass[a4paper,nobind]{templates/ociamthesis}

% add hyperref package with links hidden %
\usepackage[colorlinks=false,pdfpagelabels,hidelinks]{hyperref}

% add float package to allow manual control of figure positioning %
\usepackage{float}

%UL set section header spacing
\usepackage{titlesec}
% 
\titlespacing\subsubsection{0pt}{24pt plus 4pt minus 2pt}{0pt plus 2pt minus 2pt}

% UL 30 Nov 2018 pandoc puts lists in 'tightlist' command when no space between bullet points in Rmd file
\providecommand{\tightlist}{%
  \setlength{\itemsep}{0pt}\setlength{\parskip}{0pt}}

%MJ 14 Feb 2020 prevent LaTeX Error: Unknown float option `H'
\usepackage{float}
 
% UL 1 Dec 2018, fix to include code in shaded environments
\usepackage{color}
\usepackage{fancyvrb}
\newcommand{\VerbBar}{|}
\newcommand{\VERB}{\Verb[commandchars=\\\{\}]}
\DefineVerbatimEnvironment{Highlighting}{Verbatim}{commandchars=\\\{\}}
% Add ',fontsize=\small' for more characters per line
\usepackage{framed}
\definecolor{shadecolor}{RGB}{248,248,248}
\newenvironment{Shaded}{\begin{snugshade}}{\end{snugshade}}
\newcommand{\AlertTok}[1]{\textcolor[rgb]{0.94,0.16,0.16}{#1}}
\newcommand{\AnnotationTok}[1]{\textcolor[rgb]{0.56,0.35,0.01}{\textbf{\textit{#1}}}}
\newcommand{\AttributeTok}[1]{\textcolor[rgb]{0.77,0.63,0.00}{#1}}
\newcommand{\BaseNTok}[1]{\textcolor[rgb]{0.00,0.00,0.81}{#1}}
\newcommand{\BuiltInTok}[1]{#1}
\newcommand{\CharTok}[1]{\textcolor[rgb]{0.31,0.60,0.02}{#1}}
\newcommand{\CommentTok}[1]{\textcolor[rgb]{0.56,0.35,0.01}{\textit{#1}}}
\newcommand{\CommentVarTok}[1]{\textcolor[rgb]{0.56,0.35,0.01}{\textbf{\textit{#1}}}}
\newcommand{\ConstantTok}[1]{\textcolor[rgb]{0.00,0.00,0.00}{#1}}
\newcommand{\ControlFlowTok}[1]{\textcolor[rgb]{0.13,0.29,0.53}{\textbf{#1}}}
\newcommand{\DataTypeTok}[1]{\textcolor[rgb]{0.13,0.29,0.53}{#1}}
\newcommand{\DecValTok}[1]{\textcolor[rgb]{0.00,0.00,0.81}{#1}}
\newcommand{\DocumentationTok}[1]{\textcolor[rgb]{0.56,0.35,0.01}{\textbf{\textit{#1}}}}
\newcommand{\ErrorTok}[1]{\textcolor[rgb]{0.64,0.00,0.00}{\textbf{#1}}}
\newcommand{\ExtensionTok}[1]{#1}
\newcommand{\FloatTok}[1]{\textcolor[rgb]{0.00,0.00,0.81}{#1}}
\newcommand{\FunctionTok}[1]{\textcolor[rgb]{0.00,0.00,0.00}{#1}}
\newcommand{\ImportTok}[1]{#1}
\newcommand{\InformationTok}[1]{\textcolor[rgb]{0.56,0.35,0.01}{\textbf{\textit{#1}}}}
\newcommand{\KeywordTok}[1]{\textcolor[rgb]{0.13,0.29,0.53}{\textbf{#1}}}
\newcommand{\NormalTok}[1]{#1}
\newcommand{\OperatorTok}[1]{\textcolor[rgb]{0.81,0.36,0.00}{\textbf{#1}}}
\newcommand{\OtherTok}[1]{\textcolor[rgb]{0.56,0.35,0.01}{#1}}
\newcommand{\PreprocessorTok}[1]{\textcolor[rgb]{0.56,0.35,0.01}{\textit{#1}}}
\newcommand{\RegionMarkerTok}[1]{#1}
\newcommand{\SpecialCharTok}[1]{\textcolor[rgb]{0.00,0.00,0.00}{#1}}
\newcommand{\SpecialStringTok}[1]{\textcolor[rgb]{0.31,0.60,0.02}{#1}}
\newcommand{\StringTok}[1]{\textcolor[rgb]{0.31,0.60,0.02}{#1}}
\newcommand{\VariableTok}[1]{\textcolor[rgb]{0.00,0.00,0.00}{#1}}
\newcommand{\VerbatimStringTok}[1]{\textcolor[rgb]{0.31,0.60,0.02}{#1}}
\newcommand{\WarningTok}[1]{\textcolor[rgb]{0.56,0.35,0.01}{\textbf{\textit{#1}}}}

%UL 2 Dec 2018 add a bit of white space before and after code blocks
\renewenvironment{Shaded}
{
  \vspace{10pt}%
  \begin{snugshade}%
}{%
  \end{snugshade}%
  \vspace{8pt}%
}
%UL 2 Dec 2018 reduce whitespace around verbatim environments
\usepackage{etoolbox}
\makeatletter
\preto{\@verbatim}{\topsep=0pt \partopsep=0pt }
\makeatother

%UL 28 Mar 2019, enable strikethrough
\usepackage[normalem]{ulem}

<<<<<<< HEAD
%MJ Apr 2020: open science images
% https://tex.stackexchange.com/a/139150
\DeclareRobustCommand{\OpenScience}[1]{%
  \begingroup\normalfont
  \includegraphics[height=\baselineskip]{figures/OS-badges/{#1}.png}%
  \endgroup
}

%MJ Aug 2020: enable umlauts etc
\usepackage[utf8]{inputenc}
=======
%UL use soul package for correction highlighting
\usepackage{soul}
\usepackage{xcolor}
\newcommand{\ctext}[3][RGB]{%
  \begingroup
  \definecolor{hlcolor}{#1}{#2}\sethlcolor{hlcolor}%
  \hl{#3}%
  \endgroup
}
\soulregister\ref7
\soulregister\cite7
\soulregister\autocite7
\soulregister\textcite7
\soulregister\pageref7

% user-included things with header_includes or in_header will appear here
% kableExtra packages will appear here if you use library(kableExtra)
$for(header-includes)$
$header-includes$
$endfor$
>>>>>>> 83fdfb8b

%%%%% SELECT YOUR DRAFT OPTIONS
% Three options going on here; use in any combination.  But remember to turn the first two off before
% generating a PDF to send to the printer!

% This adds a "DRAFT" footer to every normal page.  (The first page of each chapter is not a "normal" page.)
$if(draft)$
\fancyfoot[C]{\emph{DRAFT Printed on \today}}
$endif$

% This highlights (in blue) corrections marked with (for words) \mccorrect{blah} or (for whole
% paragraphs) \begin{mccorrection} . . . \end{mccorrection}.  This can be useful for sending a PDF of
% your corrected thesis to your examiners for review.  Turn it off, and the blue disappears.
$if(params.corrections)$
\correctionstrue
$endif$

%%%%% BIBLIOGRAPHY SETUP
% Note that your bibliography will require some tweaking depending on your department, preferred format, etc.
% The options included below are just very basic "sciencey" and "humanitiesey" options to get started.
% If you've not used LaTeX before, I recommend reading a little about biblatex/biber and getting started with it.
% If you're already a LaTeX pro and are used to natbib or something, modify as necessary.
% Either way, you'll have to choose and configure an appropriate bibliography format...

% The science-type option: numerical in-text citation with references in order of appearance.
% \usepackage[style=numeric-comp, sorting=none, backend=biber, doi=false, isbn=false]{biblatex}
% \newcommand*{\bibtitle}{References}

% The humanities-type option: author-year in-text citation with an alphabetical works cited.
% \usepackage[style=authoryear, sorting=nyt, backend=biber, maxcitenames=2, useprefix, doi=false, isbn=false]{biblatex}
% \newcommand*{\bibtitle}{Works Cited}

%UL 3 Dec 2018: set this from YAML in index.Rmd
$if(bib-humanities)$
\usepackage[style=authoryear, sorting=nyt, backend=biber, maxcitenames=2, useprefix, doi=false, isbn=false]{biblatex}
\newcommand*{\bibtitle}{Works Cited}
$else$
\usepackage[style=numeric-comp, sorting=none, backend=biber, doi=false, isbn=false]{biblatex}
\newcommand*{\bibtitle}{References}
$endif$

% This makes the bibliography left-aligned (not 'justified') and slightly smaller font.
\renewcommand*{\bibfont}{\raggedright\small}

% Change this to the name of your .bib file (usually exported from a citation manager like Zotero or EndNote).
$for(bibliography)$
\addbibresource{$bibliography$}
$endfor$

%%%%% YOUR OWN PERSONAL MACROS
% This is a good place to dump your own LaTeX macros as they come up.

% To make text superscripts shortcuts
	\renewcommand{\th}{\textsuperscript{th}} % ex: I won 4\th place
	\newcommand{\nd}{\textsuperscript{nd}}
	\renewcommand{\st}{\textsuperscript{st}}
	\newcommand{\rd}{\textsuperscript{rd}}

%%%%% THE ACTUAL DOCUMENT STARTS HERE
\begin{document}

%%%%% CHOOSE YOUR LINE SPACING HERE
% This is the official option.  Use it for your submission copy and library copy:
\setlength{\textbaselineskip}{22pt plus2pt}
% This is closer spacing (about 1.5-spaced) that you might prefer for your personal copies:
%\setlength{\textbaselineskip}{18pt plus2pt minus1pt}

% UL: You can set the general paragraph spacing here - I've set it to 2pt (was 0) so
% it's less claustrophobic
\setlength{\parskip}{2pt plus 1pt}

% Leave this line alone; it gets things started for the real document.
\setlength{\baselineskip}{\textbaselineskip}

% all your chapters and appendices will appear here
$body$


%%%%% REFERENCES

% JEM: Quote for the top of references (just like a chapter quote if you're using them).  Comment to skip.
% \begin{savequote}[8cm]
% The first kind of intellectual and artistic personality belongs to the hedgehogs, the second to the foxes \dots
%   \qauthor{--- Sir Isaiah Berlin \cite{berlin_hedgehog_2013}}
% \end{savequote}

\setlength{\baselineskip}{0pt} % JEM: Single-space References

{\renewcommand*\MakeUppercase[1]{#1}%
\printbibliography[heading=bibintoc,title={\bibtitle}]}

\end{document}<|MERGE_RESOLUTION|>--- conflicted
+++ resolved
@@ -83,18 +83,6 @@
 %UL 28 Mar 2019, enable strikethrough
 \usepackage[normalem]{ulem}
 
-<<<<<<< HEAD
-%MJ Apr 2020: open science images
-% https://tex.stackexchange.com/a/139150
-\DeclareRobustCommand{\OpenScience}[1]{%
-  \begingroup\normalfont
-  \includegraphics[height=\baselineskip]{figures/OS-badges/{#1}.png}%
-  \endgroup
-}
-
-%MJ Aug 2020: enable umlauts etc
-\usepackage[utf8]{inputenc}
-=======
 %UL use soul package for correction highlighting
 \usepackage{soul}
 \usepackage{xcolor}
@@ -115,7 +103,7 @@
 $for(header-includes)$
 $header-includes$
 $endfor$
->>>>>>> 83fdfb8b
+
 
 %%%%% SELECT YOUR DRAFT OPTIONS
 % Three options going on here; use in any combination.  But remember to turn the first two off before
@@ -139,6 +127,16 @@
 % If you've not used LaTeX before, I recommend reading a little about biblatex/biber and getting started with it.
 % If you're already a LaTeX pro and are used to natbib or something, modify as necessary.
 % Either way, you'll have to choose and configure an appropriate bibliography format...
+
+%MJ trying to fix CSLReferences undefined error%
+$if(csl-refs)$
+\newlength{\cslhangindent}
+\setlength{\cslhangindent}{1.5em}
+\newenvironment{CSLReferences}%
+  {$if(csl-hanging-indent)$\setlength{\parindent}{0pt}%
+  \everypar{\setlength{\hangindent}{\cslhangindent}}\ignorespaces$endif$}%
+  {\par}
+$endif$
 
 % The science-type option: numerical in-text citation with references in order of appearance.
 % \usepackage[style=numeric-comp, sorting=none, backend=biber, doi=false, isbn=false]{biblatex}
@@ -168,6 +166,17 @@
 %%%%% YOUR OWN PERSONAL MACROS
 % This is a good place to dump your own LaTeX macros as they come up.
 
+%MJ Apr 2020: open science images
+% https://tex.stackexchange.com/a/139150
+\DeclareRobustCommand{\OpenScience}[1]{%
+  \begingroup\normalfont
+  \includegraphics[height=\baselineskip]{figures/OS-badges/{#1}.png}%
+  \endgroup
+}
+
+%MJ Aug 2020: enable umlauts etc
+\usepackage[utf8]{inputenc}
+
 % To make text superscripts shortcuts
 	\renewcommand{\th}{\textsuperscript{th}} % ex: I won 4\th place
 	\newcommand{\nd}{\textsuperscript{nd}}
