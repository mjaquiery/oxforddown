---
#####################
##  output format  ##
#####################
# The lines below makes the 'knit' button build the entire thesis 
# Edit the line 'thesis_formats <- "pdf"' to the formats you want
# The format options are: 'pdf', 'bs4', 'gitbook', 'word'
# E.g. you can build both pdf and html with 'thesis_formats <- c("pdf", "bs4")'
knit: (function(input, ...) {
    thesis_formats <- "pdf";
    
    source("scripts_and_filters/knit-functions.R");
    knit_thesis(input, thesis_formats, ...)
  })

#####################
## thesis metadata ##
#####################
title: |
<<<<<<< HEAD
  Exploring Social Metacognition: \
  the role of confidence in updating estimates of advisor reliability with and without feedback.
author: Matt Jaquiery
college: Wolfson College
=======
  `oxforddown`: \
  An Oxford University Thesis \
  Template for R Markdown
author: Author Name
college: Your College
university: University of Oxford
university-logo: templates/beltcrest.pdf
university-logo-width: 5cm
submitted-text: A thesis submitted for the degree of
>>>>>>> 83fdfb8b
degree: Doctor of Philosophy
degreedate: Michaelmas 2020
abstract: |
  `r paste(readLines("front-and-back-matter/_abstract.Rmd"), collapse = '\n  ')`
acknowledgements: |
  `r paste(readLines("front-and-back-matter/_acknowledgements.Rmd"), collapse = '\n  ')`
<<<<<<< HEAD
dedication: For TBC
abbreviations: "front-and-back-matter/abbreviations" # path to .tex file with abbreviations
=======
dedication: For Yihui Xie
abbreviations: |
  `r paste(readLines("front-and-back-matter/_abbreviations.Rmd"), collapse = '\n  ')`
>>>>>>> 83fdfb8b

#######################
## bibliography path ##
#######################
<<<<<<< HEAD
bibliography: 
  - references.bib
  - bibliography/references.bib
=======
bibliography: [bibliography/references.bib, bibliography/additional-references.bib]

########################
## PDF layout options ###
#########################
### submitting a master's thesis ###
# set masters-submission: true for an alternative, anonymous title page with 
# candidate number and word count
masters-submission: false
candidate-number: 123456
word-count: "10,052"

# if you want to use a different title page altogether, provide a path to a 
# .tex file here and it will override the default Oxford one
# alternative-title-page: templates/alt-title-page-example.tex

### abbreviations ###
abbreviations-width: 3.2cm
abbreviations-heading: List of Abbreviations


### citation and bibliography style ###
>>>>>>> 83fdfb8b
bibliography-heading-in-pdf: Works Cited

# biblatex options #
# unless you run into 'biber' error messages, use natbib as it lets you customise your bibliography directly
use-biblatex: true
bib-latex-options: "style=authoryear, sorting=nyt, backend=biber, maxcitenames=2, useprefix, doi=true, isbn=false, uniquename=false" #for science, you might want style=numeric-comp, sorting=none for numerical in-text citation with references in order of appearance

# natbib options #
# natbib runs into fewer errors than biblatex, but to customise your bibliography you need to fiddle with .bst files
use-natbib: false # to use natbib, set this to true, and change "output:bookdown::pdf_book:citation_package:" to "natbib"
natbib-citation-style: authoryear #for science, you might want numbers,square
natbib-bibliography-style: templates/ACM-Reference-Format.bst #e.g. "plainnat", unsrtnat, or path to a .bst file

### correction highlighting ###
corrections: true

### link highlighting ###
colored-not-bordered-links: true # true = highlight text of links - false = highlight links with border

# Set the link text/bord coloring here, in RGB. 
# Comment out a variable to just use whatever the text's existing color is. 
# If you wish NOT to highlight links, set colored-not-bordered-links: true, 
# and comment out the colors below
urlcolor-rgb: "0,0,139"
citecolor-rgb: "0,33,71"
# linkcolor-rgb: "0,33,71"  # coloring normal links looks a bit excessive, as it highlights also all links in the table of contents


### binding / margins ###
page-layout: nobind #'nobind' for equal margins (PDF output), 'twoside' for two-sided binding (mirror margins and blank pages), leave blank for one-sided binding (left margin > right margin)

### position of page numbers ###
ordinary-page-number-foot-or-head: foot #'foot' puts page number in footer, 'head' in header
ordinary-page-number-position: C  #C = center, R = right, L = left. If page layout is 'twoside', O = odd pages and E = even pages. E.g. RO,LE puts the page number to the right on odd pages and left on even pages
chapter-page-number-foot-or-head: foot #you may want it to be different on the chapter pages
chapter-page-number-position: C

### position of running header ###
running-header: true #indicate current chapter/section in header?
running-header-foot-or-head: head
running-header-position-leftmark: LO #marks the chapter. If layout is 'nobind', only this is used.
running-header-position-rightmark: RE  #marks the section.


### draft mark ###
draft-mark: false # add a DRAFT mark?
draft-mark-foot-or-head: foot ##'foot' = in footer, 'head' = in header
draft-mark-position: C

### section numbering ###
section-numbering-depth: 2 # to which depth should headings be numbered?

### tables of content ###
toc-depth: 1 # to which depth should headings be included in table of contents?
lof: true # include list of figures in front matter?
lot: true # include list of tables in front matter?
mini-toc: true  # include mini-table of contents at start of each chapter? (this just prepares it; you must also add \minitoc after the chapter titles)
mini-lot: false  # include mini-list of tables by start of each chapter?
mini-lof: false  # include mini-list of figures by start of each chapter?

### code block spacing ###
space-before-code-block: 10pt
space-after-code-block: 8pt

### linespacing ###
linespacing: 22pt plus2pt # 22pt is official for submission & library copies
frontmatter-linespacing: 17pt plus1pt minus1pt #spacing in roman-numbered pages (acknowledgments, table of contents, etc.)

### other stuff ###
abstractseparate: false  # include front page w/ abstract for examination schools?
includeline-num: false #show line numbering in PDF?


#####################
## output details  ##
#####################
output:
  bookdown::pdf_book:
    citation_package: biblatex
    template: templates/template.tex
    keep_tex: true
<<<<<<< HEAD
    citation_package: biblatex  
    # pandoc_args: ["--lua-filter=scripts_and_filters/correction_filter.lua"] #remove filter to stop applying blue background to inline corrections
=======
    pandoc_args: "--lua-filter=scripts_and_filters/colour_and_highlight.lua"
  bookdown::bs4_book: 
    css: 
      - templates/bs4_style.css
      - templates/corrections.css # remove to stop highlighting corrections
    theme:
      primary: "#6D1919"
    repo: https://github.com/ulyngs/oxforddown
    pandoc_args: "--lua-filter=scripts_and_filters/colour_and_highlight.lua"
>>>>>>> 83fdfb8b
  bookdown::gitbook:
    css: templates/style.css
    config:
      sharing:
        facebook: false
        twitter: yes
        all: false
link-citations: true
documentclass: book
always_allow_html: true #this allows html stuff in word (.docx) output
---

```{r, echo = F, include = F}
# When knitting, do the whole shebang
options(
  ESM.recalculate = F # Whether to recalculate the very computationally expensive chunks
)
if (!dir.exists('cache')) {
  dir.create('cache')
  dir.create('cache/network-models')
  dir.create('cache/network-models/emp')
}

<<<<<<< HEAD
source('scripts_and_filters/general_setup.R')
=======
```{r install_packages, include=FALSE}
source('scripts_and_filters/install_packages_if_missing.R')
```

```{r create_chunk_options, include=FALSE, eval=knitr::is_latex_output()}
source('scripts_and_filters/create_chunk_options.R')
source('scripts_and_filters/wrap_lines.R')
>>>>>>> 83fdfb8b
```

<!--
Include the create_chunk_options chunk above at the top of your index.Rmd file
This will include code to create additional chunk options (e.g. for adding author references to savequotes)
and to make sure lines in code soft wrap
If you need to create your own additional chunk options, edit the file scripts/create_chunk_options.R
-->

<<<<<<< HEAD

```{r introduction, child = '_00-00-introduction.Rmd'}
=======
<!-- This chunk includes the front page content in HTML output -->
```{r ebook-welcome, child = 'front-and-back-matter/_welcome-ebook.Rmd', eval=knitr::is_html_output()}
>>>>>>> 83fdfb8b
```<|MERGE_RESOLUTION|>--- conflicted
+++ resolved
@@ -17,46 +17,27 @@
 ## thesis metadata ##
 #####################
 title: |
-<<<<<<< HEAD
+university: University of Oxford
+university-logo: templates/beltcrest.pdf
+university-logo-width: 5cm
+submitted-text: A thesis submitted for the degree of
   Exploring Social Metacognition: \
   the role of confidence in updating estimates of advisor reliability with and without feedback.
 author: Matt Jaquiery
 college: Wolfson College
-=======
-  `oxforddown`: \
-  An Oxford University Thesis \
-  Template for R Markdown
-author: Author Name
-college: Your College
-university: University of Oxford
-university-logo: templates/beltcrest.pdf
-university-logo-width: 5cm
-submitted-text: A thesis submitted for the degree of
->>>>>>> 83fdfb8b
 degree: Doctor of Philosophy
 degreedate: Michaelmas 2020
 abstract: |
   `r paste(readLines("front-and-back-matter/_abstract.Rmd"), collapse = '\n  ')`
 acknowledgements: |
   `r paste(readLines("front-and-back-matter/_acknowledgements.Rmd"), collapse = '\n  ')`
-<<<<<<< HEAD
-dedication: For TBC
-abbreviations: "front-and-back-matter/abbreviations" # path to .tex file with abbreviations
-=======
-dedication: For Yihui Xie
 abbreviations: |
   `r paste(readLines("front-and-back-matter/_abbreviations.Rmd"), collapse = '\n  ')`
->>>>>>> 83fdfb8b
+dedication: For TBC
 
 #######################
 ## bibliography path ##
 #######################
-<<<<<<< HEAD
-bibliography: 
-  - references.bib
-  - bibliography/references.bib
-=======
-bibliography: [bibliography/references.bib, bibliography/additional-references.bib]
 
 ########################
 ## PDF layout options ###
@@ -78,7 +59,9 @@
 
 
 ### citation and bibliography style ###
->>>>>>> 83fdfb8b
+bibliography: 
+  - references.bib
+  - bibliography/references.bib
 bibliography-heading-in-pdf: Works Cited
 
 # biblatex options #
@@ -160,10 +143,6 @@
     citation_package: biblatex
     template: templates/template.tex
     keep_tex: true
-<<<<<<< HEAD
-    citation_package: biblatex  
-    # pandoc_args: ["--lua-filter=scripts_and_filters/correction_filter.lua"] #remove filter to stop applying blue background to inline corrections
-=======
     pandoc_args: "--lua-filter=scripts_and_filters/colour_and_highlight.lua"
   bookdown::bs4_book: 
     css: 
@@ -173,7 +152,6 @@
       primary: "#6D1919"
     repo: https://github.com/ulyngs/oxforddown
     pandoc_args: "--lua-filter=scripts_and_filters/colour_and_highlight.lua"
->>>>>>> 83fdfb8b
   bookdown::gitbook:
     css: templates/style.css
     config:
@@ -197,9 +175,6 @@
   dir.create('cache/network-models/emp')
 }
 
-<<<<<<< HEAD
-source('scripts_and_filters/general_setup.R')
-=======
 ```{r install_packages, include=FALSE}
 source('scripts_and_filters/install_packages_if_missing.R')
 ```
@@ -207,7 +182,7 @@
 ```{r create_chunk_options, include=FALSE, eval=knitr::is_latex_output()}
 source('scripts_and_filters/create_chunk_options.R')
 source('scripts_and_filters/wrap_lines.R')
->>>>>>> 83fdfb8b
+source('scripts_and_filters/general_setup.R')
 ```
 
 <!--
@@ -217,11 +192,6 @@
 If you need to create your own additional chunk options, edit the file scripts/create_chunk_options.R
 -->
 
-<<<<<<< HEAD
-
-```{r introduction, child = '_00-00-introduction.Rmd'}
-=======
 <!-- This chunk includes the front page content in HTML output -->
 ```{r ebook-welcome, child = 'front-and-back-matter/_welcome-ebook.Rmd', eval=knitr::is_html_output()}
->>>>>>> 83fdfb8b
 ```